--- conflicted
+++ resolved
@@ -64,7 +64,6 @@
     "graphql": "*",
     "mercurius": "^12.0.0"
   },
-<<<<<<< HEAD
   "peerDependenciesMeta": {
     "@mercuriusjs/federation": {
       "optional": true
@@ -73,9 +72,7 @@
       "optional": true
     }
   },
-=======
   "packageManager": "pnpm@7.32.2",
->>>>>>> b1ffa2b9
   "engines": {
     "node": ">=14"
   }
